name: CI

on:
  push:

jobs:
  lint-report:
    name: Lint report
    runs-on: ubuntu-22.04
    steps:
      - uses: actions/checkout@v4
      - name: Install tox
        run: pip install tox
      - name: Run tests using tox
        run: tox -e lint

  static-analysis:
    name: Static analysis
    runs-on: ubuntu-22.04
    steps:
      - uses: actions/checkout@v4
      - name: Install tox
        run: pip install tox
      - name: Run tests using tox
        run: tox -e static

  unit-tests-with-coverage:
    name: Unit tests
    runs-on: ubuntu-22.04
    steps:
      - uses: actions/checkout@v4
      - name: Install tox
        run: pip install tox
      - name: Run tests using tox
        run: tox -e unit

  integration-tests:
    name: Integration tests
    runs-on: ubuntu-22.04
    steps:
      - uses: actions/checkout@v4
      - name: Install tox
        run: pip install tox
      - name: Setup operator environment
        uses: charmed-kubernetes/actions-operator@main
        with:
          provider: microk8s
          channel: 1.28-strict/stable
          juju-channel: 3.3/stable
      - name: Run tests using tox
        run: tox -e integration
      - name: Archive charmcraft logs
        if: failure()
        uses: actions/upload-artifact@v3
        with:
          name: charmcraft-logs
          path: /home/runner/.local/state/charmcraft/log/*.log
      - name: Archive juju crashdump
        if: failure()
        uses: actions/upload-artifact@v3
        with:
          name: juju-crashdump
          path: juju-crashdump-*.tar.xz

  publish-charm:
    name: Publish Charm
    needs: integration-tests
    runs-on: ubuntu-22.04
    if: ${{ github.ref_name == 'main' }}
    steps:
      - name: Checkout
        uses: actions/checkout@v4
      - name: Install charmcraft
        run: sudo snap install charmcraft --classic
<<<<<<< HEAD
=======
      - name: Fetch Tested Charm
        uses: actions/download-artifact@v4
        with:
          name: tested-charm
      - name: Move charm in current directory
        run: find ./ -name lego-base-k8s_ubuntu-20.04-amd64_ubuntu-22.04-amd64.charm -exec mv -t ./ {} \;
>>>>>>> b82b6cef
      - name: Select Charmhub channel
        uses: canonical/charming-actions/channel@2.4.0
        id: channel
      - name: Upload charm to Charmhub
        uses: canonical/charming-actions/upload-charm@2.4.0
        with:
          credentials: "${{ secrets.CHARMCRAFT_AUTH }}"
          github-token: "${{ secrets.GITHUB_TOKEN }}"
          channel: "${{ steps.channel.outputs.name }}"

  lib-needs-publishing:
    runs-on: ubuntu-22.04
    outputs:
      needs-publishing: ${{ steps.changes.outputs.lego_client }}
    steps:
      - uses: actions/checkout@v4
      - uses: dorny/paths-filter@v2
        id: changes
        with:
          filters: |
            lego_client:
              - 'lib/charms/lego_base_k8s/v0/lego_client.py'

  publish-lib:
    runs-on: ubuntu-22.04
    name: Charmhub upload lib
    needs:
      - publish-charm
      - lib-needs-publishing
    if: ${{ github.ref_name == 'main' }} && ${{ needs.changes.outputs.needs-publishing == 'true' }}
    steps:
      - name: Checkout
        uses: actions/checkout@v4
      - name: Install charmcraft
        run: sudo snap install charmcraft --classic
      - name: Publish lib
        env:
          CHARMCRAFT_AUTH: "${{ secrets.CHARMCRAFT_AUTH }}"
        run: |
          set -eux
          echo "Publishing lib"
          charmcraft publish-lib charms.lego_base_k8s.v9.lego_client
      - name: Archive charmcraft logs
        if: failure()
        uses: actions/upload-artifact@v4
        with:
          name: charmcraft-logs
          path: /home/runner/.local/state/charmcraft/log/*.log<|MERGE_RESOLUTION|>--- conflicted
+++ resolved
@@ -72,15 +72,6 @@
         uses: actions/checkout@v4
       - name: Install charmcraft
         run: sudo snap install charmcraft --classic
-<<<<<<< HEAD
-=======
-      - name: Fetch Tested Charm
-        uses: actions/download-artifact@v4
-        with:
-          name: tested-charm
-      - name: Move charm in current directory
-        run: find ./ -name lego-base-k8s_ubuntu-20.04-amd64_ubuntu-22.04-amd64.charm -exec mv -t ./ {} \;
->>>>>>> b82b6cef
       - name: Select Charmhub channel
         uses: canonical/charming-actions/channel@2.4.0
         id: channel
